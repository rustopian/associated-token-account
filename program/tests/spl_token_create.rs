mod utils;

use solana_program_test::tokio;
#[allow(deprecated)]
use spl_associated_token_account::create_associated_token_account as deprecated_create_associated_token_account;
use {
<<<<<<< HEAD
    program_test::program_test,
    solana_program_test::*,
    solana_pubkey::Pubkey,
    solana_sdk::{program_pack::Pack, signature::Signer, transaction::Transaction},
=======
    mollusk_svm::result::ProgramResult,
    solana_program_pack::Pack,
    solana_pubkey::Pubkey,
    solana_sdk::{signature::Signer, transaction::Transaction},
>>>>>>> 960f28eb
    spl_associated_token_account_interface::{
        address::get_associated_token_address, instruction::create_associated_token_account,
    },
    spl_token_interface::state::Account,
<<<<<<< HEAD
=======
    utils::*,
>>>>>>> 960f28eb
};

#[tokio::test]
async fn success_create() {
    let wallet_address = Pubkey::new_unique();
    let token_mint_address = Pubkey::new_unique();
    let associated_token_address =
        get_associated_token_address(&wallet_address, &token_mint_address);

    let mollusk = setup_mollusk_with_programs(&spl_token_interface::id());
    let payer = solana_sdk::signer::keypair::Keypair::new();
    let mut accounts = create_mollusk_base_accounts_with_token(&payer, &spl_token_interface::id());
    accounts.extend([
        (
            token_mint_address,
            account_builder::AccountBuilder::mint(6, &payer.pubkey()),
        ),
        (
            wallet_address,
            account_builder::AccountBuilder::system_account(1_000_000),
        ),
    ]);
    // Ensure the derived ATA exists as a placeholder system account for Mollusk
    ensure_ata_system_account_exists(&mut accounts, associated_token_address);
    let expected_token_account_len = Account::LEN;
    let expected_token_account_balance =
        solana_sdk::rent::Rent::default().minimum_balance(expected_token_account_len);

    let instruction = build_create_ata_instruction(
        spl_associated_token_account::id(),
        payer.pubkey(),
        associated_token_address,
        wallet_address,
        token_mint_address,
        spl_token_interface::id(),
        CreateAtaInstructionType::Create {
            bump: None,
            account_len: None,
        },
    );
<<<<<<< HEAD

    let transaction = Transaction::new_signed_with_payer(
        &[create_associated_token_account(
            &payer.pubkey(),
            &wallet_address,
            &token_mint_address,
            &spl_token_interface::id(),
        )],
        Some(&payer.pubkey()),
        &[&payer],
        recent_blockhash,
    );
    banks_client.process_transaction(transaction).await.unwrap();

    // Associated account now exists
    let associated_account = banks_client
        .get_account(associated_token_address)
        .await
        .expect("get_account")
        .expect("associated_account not none");
=======
    let result = mollusk.process_instruction(&instruction, &accounts);
    assert!(result.program_result.is_ok());
    let associated_account = result
        .resulting_accounts
        .into_iter()
        .find(|(pubkey, _)| *pubkey == associated_token_address)
        .expect("associated_account not none")
        .1;
>>>>>>> 960f28eb
    assert_eq!(associated_account.data.len(), expected_token_account_len);
    assert_eq!(associated_account.owner, spl_token_interface::id());
    assert_eq!(associated_account.lamports, expected_token_account_balance);
}

#[tokio::test]
async fn success_using_deprecated_instruction_creator() {
    let wallet_address = Pubkey::new_unique();
    let token_mint_address = Pubkey::new_unique();
    let associated_token_address =
        get_associated_token_address(&wallet_address, &token_mint_address);

    let mollusk = setup_mollusk_with_programs(&spl_token_interface::id());
    let payer = solana_sdk::signer::keypair::Keypair::new();
    let mut accounts = create_mollusk_base_accounts_with_token(&payer, &spl_token_interface::id());

    // Add mint and wallet to accounts
    accounts.push((
        token_mint_address,
        account_builder::AccountBuilder::mint(6, &payer.pubkey()),
    ));
    accounts.push((
        wallet_address,
        account_builder::AccountBuilder::system_account(1_000_000),
    ));
    // Ensure the derived ATA exists as a placeholder system account for Mollusk
    ensure_ata_system_account_exists(&mut accounts, associated_token_address);

    let expected_token_account_len = Account::LEN;
    let expected_token_account_balance =
        solana_sdk::rent::Rent::default().minimum_balance(expected_token_account_len);

    // Use legacy-style instruction (empty data to simulate deprecated function)
    let mut instruction = build_create_ata_instruction(
        spl_associated_token_account::id(),
        payer.pubkey(),
        associated_token_address,
        wallet_address,
        token_mint_address,
        spl_token_interface::id(),
        CreateAtaInstructionType::Create {
            bump: None,
            account_len: None,
        },
    );
    instruction.data = vec![]; // Legacy deprecated instruction had empty data

    let result = mollusk.process_instruction(&instruction, &accounts);
    assert!(result.program_result.is_ok());
    let associated_account = result
        .resulting_accounts
        .into_iter()
        .find(|(pubkey, _)| *pubkey == associated_token_address)
        .expect("associated_account not none")
        .1;
    assert_eq!(associated_account.data.len(), expected_token_account_len);
    assert_eq!(associated_account.owner, spl_token_interface::id());
    assert_eq!(associated_account.lamports, expected_token_account_balance);
}<|MERGE_RESOLUTION|>--- conflicted
+++ resolved
@@ -4,25 +4,15 @@
 #[allow(deprecated)]
 use spl_associated_token_account::create_associated_token_account as deprecated_create_associated_token_account;
 use {
-<<<<<<< HEAD
-    program_test::program_test,
-    solana_program_test::*,
-    solana_pubkey::Pubkey,
-    solana_sdk::{program_pack::Pack, signature::Signer, transaction::Transaction},
-=======
     mollusk_svm::result::ProgramResult,
     solana_program_pack::Pack,
     solana_pubkey::Pubkey,
     solana_sdk::{signature::Signer, transaction::Transaction},
->>>>>>> 960f28eb
     spl_associated_token_account_interface::{
         address::get_associated_token_address, instruction::create_associated_token_account,
     },
     spl_token_interface::state::Account,
-<<<<<<< HEAD
-=======
     utils::*,
->>>>>>> 960f28eb
 };
 
 #[tokio::test]
@@ -63,28 +53,6 @@
             account_len: None,
         },
     );
-<<<<<<< HEAD
-
-    let transaction = Transaction::new_signed_with_payer(
-        &[create_associated_token_account(
-            &payer.pubkey(),
-            &wallet_address,
-            &token_mint_address,
-            &spl_token_interface::id(),
-        )],
-        Some(&payer.pubkey()),
-        &[&payer],
-        recent_blockhash,
-    );
-    banks_client.process_transaction(transaction).await.unwrap();
-
-    // Associated account now exists
-    let associated_account = banks_client
-        .get_account(associated_token_address)
-        .await
-        .expect("get_account")
-        .expect("associated_account not none");
-=======
     let result = mollusk.process_instruction(&instruction, &accounts);
     assert!(result.program_result.is_ok());
     let associated_account = result
@@ -93,7 +61,6 @@
         .find(|(pubkey, _)| *pubkey == associated_token_address)
         .expect("associated_account not none")
         .1;
->>>>>>> 960f28eb
     assert_eq!(associated_account.data.len(), expected_token_account_len);
     assert_eq!(associated_account.owner, spl_token_interface::id());
     assert_eq!(associated_account.lamports, expected_token_account_balance);
