--- conflicted
+++ resolved
@@ -1,14 +1,10 @@
 mod utils;
 
 use {
-<<<<<<< HEAD
     program_test::program_test_2022,
     solana_program::instruction::*,
     solana_program_test::*,
     solana_pubkey::Pubkey,
-=======
-    solana_program::{instruction::*, pubkey::Pubkey},
->>>>>>> 6637fd43
     solana_sdk::{
         account::Account as SolanaAccount,
         program_option::COption,
@@ -59,31 +55,6 @@
     let expected_token_account_len =
         ExtensionType::try_calculate_account_len::<Account>(&[ExtensionType::ImmutableOwner])
             .unwrap();
-<<<<<<< HEAD
-    let expected_token_account_balance = rent.minimum_balance(expected_token_account_len);
-
-    let instruction = create_associated_token_account_idempotent(
-        &payer.pubkey(),
-        &wallet_address,
-        &token_mint_address,
-        &spl_token_2022_interface::id(),
-    );
-
-    let transaction = Transaction::new_signed_with_payer(
-        &[instruction],
-        Some(&payer.pubkey()),
-        &[&payer],
-        recent_blockhash,
-    );
-    banks_client.process_transaction(transaction).await.unwrap();
-
-    // Associated account now exists
-    let associated_account = banks_client
-        .get_account(associated_token_address)
-        .await
-        .expect("get_account")
-        .expect("associated_account not none");
-=======
     let expected_token_account_balance = TOKEN_ACCOUNT_RENT_EXEMPT;
 
     let instruction = build_create_ata_instruction(
@@ -103,26 +74,10 @@
         .find(|(pubkey, _)| *pubkey == associated_token_address)
         .expect("associated_account not none")
         .1;
->>>>>>> 6637fd43
     assert_eq!(associated_account.data.len(), expected_token_account_len);
     assert_eq!(associated_account.owner, spl_token_2022_interface::id());
     assert_eq!(associated_account.lamports, expected_token_account_balance);
 
-<<<<<<< HEAD
-    // Unchecked instruction fails
-    let instruction = create_associated_token_account(
-        &payer.pubkey(),
-        &wallet_address,
-        &token_mint_address,
-        &spl_token_2022_interface::id(),
-    );
-
-    let transaction = Transaction::new_signed_with_payer(
-        &[instruction],
-        Some(&payer.pubkey()),
-        &[&payer],
-        recent_blockhash,
-=======
     accounts.push((associated_token_address, associated_account.clone()));
     let instruction = build_create_ata_instruction(
         spl_associated_token_account::id(),
@@ -135,47 +90,9 @@
             bump: None,
             account_len: None,
         },
->>>>>>> 6637fd43
     );
     let result = mollusk.process_instruction(&instruction, &accounts);
     assert_eq!(
-<<<<<<< HEAD
-        banks_client
-            .process_transaction(transaction)
-            .await
-            .unwrap_err()
-            .unwrap(),
-        TransactionError::InstructionError(0, InstructionError::IllegalOwner)
-    );
-
-    // Get a new blockhash, succeed with create if non existent
-    let recent_blockhash = banks_client
-        .get_new_latest_blockhash(&recent_blockhash)
-        .await
-        .unwrap();
-
-    let instruction = create_associated_token_account_idempotent(
-        &payer.pubkey(),
-        &wallet_address,
-        &token_mint_address,
-        &spl_token_2022_interface::id(),
-    );
-
-    let transaction = Transaction::new_signed_with_payer(
-        &[instruction],
-        Some(&payer.pubkey()),
-        &[&payer],
-        recent_blockhash,
-    );
-    banks_client.process_transaction(transaction).await.unwrap();
-
-    // Associated account is unchanged
-    let associated_account = banks_client
-        .get_account(associated_token_address)
-        .await
-        .expect("get_account")
-        .expect("associated_account not none");
-=======
         result.program_result.unwrap_err(),
         InstructionError::IllegalOwner.into()
     );
@@ -197,7 +114,6 @@
         .find(|(pubkey, _)| *pubkey == associated_token_address)
         .expect("associated_account not none")
         .1;
->>>>>>> 6637fd43
     assert_eq!(associated_account.data.len(), expected_token_account_len);
     assert_eq!(associated_account.owner, spl_token_2022_interface::id());
     assert_eq!(associated_account.lamports, expected_token_account_balance);
@@ -214,37 +130,6 @@
     );
 
     let wrong_owner = Pubkey::new_unique();
-<<<<<<< HEAD
-    let mut associated_token_account =
-        SolanaAccount::new(1_000_000_000, Account::LEN, &spl_token_2022_interface::id());
-    let token_account = Account {
-        mint: token_mint_address,
-        owner: wrong_owner,
-        amount: 0,
-        delegate: COption::None,
-        state: AccountState::Initialized,
-        is_native: COption::None,
-        delegated_amount: 0,
-        close_authority: COption::None,
-    };
-    Account::pack(token_account, &mut associated_token_account.data).unwrap();
-    let mut pt = program_test_2022(token_mint_address);
-    pt.add_account(associated_token_address, associated_token_account);
-    let (banks_client, payer, recent_blockhash) = pt.start().await;
-
-    // fail creating token account if non existent
-    let instruction = create_associated_token_account_idempotent(
-        &payer.pubkey(),
-        &wallet_address,
-        &token_mint_address,
-        &spl_token_2022_interface::id(),
-    );
-    let transaction = Transaction::new_signed_with_payer(
-        &[instruction],
-        Some(&payer.pubkey()),
-        &[&payer],
-        recent_blockhash,
-=======
     let mollusk = setup_mollusk_with_programs(&spl_token_2022::id());
     let payer = Keypair::new();
     let mut accounts = create_mollusk_base_accounts_with_token(&payer, &spl_token_2022::id());
@@ -280,7 +165,6 @@
         token_mint_address,
         spl_token_2022::id(),
         CreateAtaInstructionType::CreateIdempotent { bump: None },
->>>>>>> 6637fd43
     );
     assert_eq!(
         mollusk
@@ -296,45 +180,6 @@
     let token_mint_address = Pubkey::new_unique();
     let wallet_address = Pubkey::new_unique();
     let account = Keypair::new();
-<<<<<<< HEAD
-    let transaction = Transaction::new_signed_with_payer(
-        &[
-            create_account(
-                &payer.pubkey(),
-                &account.pubkey(),
-                token_account_balance,
-                token_account_len as u64,
-                &spl_token_2022_interface::id(),
-            ),
-            initialize_account(
-                &spl_token_2022_interface::id(),
-                &account.pubkey(),
-                &token_mint_address,
-                &wallet_address,
-            )
-            .unwrap(),
-        ],
-        Some(&payer.pubkey()),
-        &[&payer, &account],
-        recent_blockhash,
-    );
-    banks_client.process_transaction(transaction).await.unwrap();
-
-    let mut instruction = create_associated_token_account_idempotent(
-        &payer.pubkey(),
-        &wallet_address,
-        &token_mint_address,
-        &spl_token_2022_interface::id(),
-    );
-    instruction.accounts[1] = AccountMeta::new(account.pubkey(), false); // <-- Invalid associated_account_address
-
-    let transaction = Transaction::new_signed_with_payer(
-        &[instruction],
-        Some(&payer.pubkey()),
-        &[&payer],
-        recent_blockhash,
-    );
-=======
 
     let mollusk = setup_mollusk_with_programs(&spl_token_2022::id());
     let payer = Keypair::new();
@@ -373,7 +218,6 @@
         CreateAtaInstructionType::CreateIdempotent { bump: None },
     );
     instruction.accounts[1] = AccountMeta::new(account.pubkey(), false);
->>>>>>> 6637fd43
     assert_eq!(
         mollusk
             .process_instruction(&instruction, &accounts)
