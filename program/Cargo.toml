--- conflicted
+++ resolved
@@ -25,15 +25,11 @@
 thiserror = "2.0"
 
 [dev-dependencies]
-<<<<<<< HEAD
-solana-program-test = "3.0"
-=======
 solana-program-option = "3.0"
 solana-program-pack = "3.0"
 solana-program-test = "3.0"
 mollusk-svm = { version = "0.5.1", git = "https://github.com/rustopian/mollusk.git", branch = "use-3.0-crates", features = ["all-builtins"] }
 mollusk-svm-bencher = { version = "0.5.1", git = "https://github.com/rustopian/mollusk.git", branch = "use-3.0-crates" }
->>>>>>> 960f28eb
 solana-sdk = "3.0"
 
 [lib]
